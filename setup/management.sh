#!/bin/bash

source setup/functions.sh

echo "Installing Mail-in-a-Box system management daemon..."

# DEPENDENCIES

# Install Python packages that are available from the Ubuntu
# apt repository:
# flask, yaml, dnspython, and dateutil are all for our Python 3 management daemon itself.
# duplicity does backups. python-pip is so we can 'pip install boto' for Python 2, for duplicity, so it can do backups to AWS S3.
apt_install python3-flask links duplicity libyaml-dev python3-dnspython python3-dateutil python-pip

# These are required to pip install cryptography.
apt_install build-essential libssl-dev libffi-dev python3-dev

# pip<6.1 + setuptools>=34 have a problem with packages that
# try to update setuptools during installation, like cryptography.
# See https://github.com/pypa/pip/issues/4253. The Ubuntu 14.04
# package versions are pip 1.5.4 and setuptools 3.3. When we
# install cryptography under those versions, it tries to update
# setuptools to version 34, which now creates the conflict, and
# then pip gets permanently broken with errors like
# "ImportError: No module named 'packaging'".
#
# Let's test for the error:
if ! python3 -c "from pkg_resources import load_entry_point" 2&> /dev/null; then
	# This system seems to be broken already.
	echo "Fixing broken pip and setuptools..."
	rm -rf /usr/local/lib/python3.4/dist-packages/{pkg_resources,setuptools}*
	apt-get install --reinstall python3-setuptools python3-pip python3-pkg-resources
fi
#
# The easiest work-around on systems that aren't already broken is
# to upgrade pip (to >=9.0.1) and setuptools (to >=34.1) individually
# before we install any package that tries to update setuptools.
hide_output pip3 install --upgrade pip
hide_output pip3 install --upgrade setuptools

# Install other Python 3 packages used by the management daemon.
# The first line is the packages that Josh maintains himself!
# NOTE: email_validator is repeated in setup/questions.sh, so please keep the versions synced.
# Force acme to be updated because it seems to need it after the
# pip/setuptools breakage (see above) and the ACME protocol may
# have changed (I got an error on one of my systems).
hide_output pip3 install --upgrade \
<<<<<<< HEAD
	rtyaml "email_validator>=1.0.0" "free_tls_certificates>=0.1.3" "exclusiveprocess" \
	"idna>=2.0.0" "cryptography>=1.0.2" boto psutil
=======
	rtyaml "email_validator>=1.0.0" "free_tls_certificates>=0.1.3" \
	"idna>=2.0.0" "cryptography>=1.0.2" acme boto psutil
>>>>>>> 3c05fc94

# duplicity uses python 2 so we need to get the python 2 package of boto to have backups to S3.
# boto from the Ubuntu package manager is too out-of-date -- it doesn't support the newer
# S3 api used in some regions, which breaks backups to those regions.  See #627, #653.
hide_output pip install --upgrade boto

# CONFIGURATION

# Create a backup directory and a random key for encrypting backups.
mkdir -p $STORAGE_ROOT/backup
if [ ! -f $STORAGE_ROOT/backup/secret_key.txt ]; then
	$(umask 077; openssl rand -base64 2048 > $STORAGE_ROOT/backup/secret_key.txt)
fi

# Link the management server daemon into a well known location.
rm -f /usr/local/bin/mailinabox-daemon
ln -s `pwd`/management/daemon.py /usr/local/bin/mailinabox-daemon

# Create an init script to start the management daemon and keep it
# running after a reboot.
rm -f /etc/init.d/mailinabox
ln -s $(pwd)/conf/management-initscript /etc/init.d/mailinabox
hide_output update-rc.d mailinabox defaults

# Remove old files we no longer use.
rm -f /etc/cron.daily/mailinabox-backup
rm -f /etc/cron.daily/mailinabox-statuschecks

# Perform nightly tasks at 3am in system time: take a backup, run
# status checks and email the administrator any changes.

cat > /etc/cron.d/mailinabox-nightly << EOF;
# Mail-in-a-Box --- Do not edit / will be overwritten on update.
# Run nightly tasks: backup, status checks.
0 3 * * *	root	(cd `pwd` && management/daily_tasks.sh)
EOF

# Start the management server.
restart_service mailinabox<|MERGE_RESOLUTION|>--- conflicted
+++ resolved
@@ -45,13 +45,8 @@
 # pip/setuptools breakage (see above) and the ACME protocol may
 # have changed (I got an error on one of my systems).
 hide_output pip3 install --upgrade \
-<<<<<<< HEAD
 	rtyaml "email_validator>=1.0.0" "free_tls_certificates>=0.1.3" "exclusiveprocess" \
-	"idna>=2.0.0" "cryptography>=1.0.2" boto psutil
-=======
-	rtyaml "email_validator>=1.0.0" "free_tls_certificates>=0.1.3" \
 	"idna>=2.0.0" "cryptography>=1.0.2" acme boto psutil
->>>>>>> 3c05fc94
 
 # duplicity uses python 2 so we need to get the python 2 package of boto to have backups to S3.
 # boto from the Ubuntu package manager is too out-of-date -- it doesn't support the newer
